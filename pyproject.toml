[build-system]
requires = ["poetry>=0.12"]
build-backend = "poetry.masonry.api"

[tool.pytest.ini_options]
filterwarnings = [
    "ignore::DeprecationWarning",
]

[tool.poetry]
name = "pyrdf2vec"
version = "0.2.3"
description = "Python implementation and extension of RDF2Vec"
license = "Ghent University and IMEC vzw"
authors = [
    "Gilles Vandewiele <gilles.vandewiele@ugent.be>",
    "Bram Steenwinckel <bram.steenwinckel@ugent.be>",
    "Terencio Agozzino <terencio.agozzino@gmail.com>",
    "Michael Weyns <michael.weyns@ugent.be>",
]
maintainers = ["Gilles Vandewiele <gilles.vandewiele@ugent.be>"]
readme = "README.rst"
repository = "https://github.com/IBCNServices/pyRDF2Vec"
documentation = "https://pyrdf2vec.readthedocs.io/en/latest/"
keywords = ["embeddings", "knowledge-graph", "rdf2vec", "word2vec"]
classifiers = [
    "Development Status :: 3 - Alpha",
    "Intended Audience :: Developers",
    "Operating System :: OS Independent",
    "Programming Language :: Python :: 3.7",
    "Programming Language :: Python :: 3.8",
    "Programming Language :: Python :: 3.9",
    "Topic :: Software Development :: Build Tools"
]
include = [
    "LICENSE",
    "README.rst",
    "CONTRIBUTORS.rst",
    "CODE_OF_CONDUCT.rst",
]

[tool.poetry.dependencies]
python = ">=3.8,<4.0"
attrs = ">=21.2,<23.0"
cachetools = "^5.0.0"
gensim = "^4.0.1"
matplotlib = "^3.4.2"
networkx = "^2.8"
nest_asyncio = "^1.5.4"
nest-asyncio = "^1.5.1"
numpy = "^1.22.3"
pandas = "^1.4.2"
python-Levenshtein = "^0.12.2"
python-louvain = "^0.16"
rdflib = "^6.1.1"
scikit-learn = "^1.0.2"
torch = "^1.8.1"
tqdm = "^4.61.0"
aiohttp = "^3.8.1"
toml = "^0.10.2"

[tool.poetry.dev-dependencies]
black = "^22.8.0"
codecov = "^2.1.9"
doc8 = "^0.11.2"
flake8 = "^5.0.4"
flask = "^2.2.0"
isort = "^5.4.2"
<<<<<<< HEAD
mypy = "^0.982"
=======
mypy = "^0.981"
>>>>>>> d581865f
pre-commit = "^2.20.0"
pytest = "^7.1.3"
pytest-cov = "^4.0.0"
sphinx = "^5.1.1"
sphinx-autodoc-typehints = "^1.19.2"
sphinx-rtd-theme = "^1.0.0"
sphinxcontrib-apidoc = "^0.3.0"
towncrier = "^22.8.0"
tox = "^3.25.1"
yamllint = "^1.28.0"

[tool.poetry.extras]
docs = [
    "gensim",
    "rdflib",
    "scikit-learn",
    "sphinx",
    "sphinx-autodoc-typehints",
    "sphinx-rtd-theme",
    "sphinxcontrib-apidoc",
    "toml"
]
lint = ["black", "doc8", "flake8", "isort", "mypy", "yamllint"]
tests = [
    "aiohttp",
    "codecov",
    "gensim",
    "nest-asyncio",
    "numpy",
    "pandas",
    "pytest",
    "pytest-cov",
    "rdflib",
]

[tool.poetry.urls]
"Bug Tracker" = "https://github.com/IBCNServices/pyRDF2Vec/issues"

[tool.black]
line-length = 79
target-version = ['py38']
include = '\.pyi?$'
exclude = '''
/(
    \.eggs
  | \.git
  | \.tox
  | _build
  | build
  | dist
  | env
)/
'''

[tool.towncrier]
package = "pyrdf2vec"
filename = "CHANGELOG.rst"
template = "changelog.d/_template.rst"
issue_format = "`#{issue} <https://github.com/IBCNServices/pyRDF2Vec/issues/{issue}>`_"
directory = "changelog.d"
title_format = "{version} ({project_date})"
underlines = ["-", "^"]

    [[tool.towncrier.type]]
    directory = "bugfix"
    name = "Bug Fixes"
    showcontent = true

    [[tool.towncrier.type]]
    directory = "feature"
    name = "Features"
    showcontent = true

    [[tool.towncrier.type]]
    directory = "doc"
    name = "Improved Documentation"
    showcontent = true

[tool.tox]
legacy_tox_ini = """
[tox]
envlist =
    docs
    py{37,38,39}
    lint
    tests
isolated_build = True

[testenv:changelog]
description = Displays the news fragments of the CHANGELOG file
deps = towncrier
skip_install = true
commands = towncrier --draft

[testenv:docs]
description = Builds documentation (HTML) with Sphinx.
deps =
    gensim
    rdflib
    scikit-learn
    sphinx
    sphinx-autodoc-typehints
    sphinx-rtd-theme
    sphinxcontrib-apidoc
    toml
commands =
    sphinx-build -n -T docs docs/_build/html
    python -m doctest README.rst

[testenv:lint]
description = Checks the code style.
deps = pre-commit
skip_install = true
commands = pre-commit run --all-files

[testenv:tests]
description = Runs unit tests and performs coverage.
deps =
    aiohttp
    codecov
    gensim
    nest-asyncio
    numpy
    pandas
    pytest
    pytest-cov
    pytest-xdist
    rdflib
    scikit-learn
commands = pytest --cov=pyrdf2vec --cov-report=xml tests
"""<|MERGE_RESOLUTION|>--- conflicted
+++ resolved
@@ -66,11 +66,7 @@
 flake8 = "^5.0.4"
 flask = "^2.2.0"
 isort = "^5.4.2"
-<<<<<<< HEAD
 mypy = "^0.982"
-=======
-mypy = "^0.981"
->>>>>>> d581865f
 pre-commit = "^2.20.0"
 pytest = "^7.1.3"
 pytest-cov = "^4.0.0"
