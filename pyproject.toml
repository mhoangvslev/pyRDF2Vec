[build-system]
requires = ["poetry>=0.12"]
build-backend = "poetry.masonry.api"

[tool.pytest.ini_options]
filterwarnings = [
    "ignore::DeprecationWarning",
]

[tool.poetry]
name = "pyrdf2vec"
version = "0.2.3"
description = "Python implementation and extension of RDF2Vec"
license = "Ghent University and IMEC vzw"
authors = [
    "Gilles Vandewiele <gilles.vandewiele@ugent.be>",
    "Bram Steenwinckel <bram.steenwinckel@ugent.be>",
    "Terencio Agozzino <terencio.agozzino@gmail.com>",
    "Michael Weyns <michael.weyns@ugent.be>",
]
maintainers = ["Gilles Vandewiele <gilles.vandewiele@ugent.be>"]
readme = "README.rst"
repository = "https://github.com/IBCNServices/pyRDF2Vec"
documentation = "https://pyrdf2vec.readthedocs.io/en/latest/"
keywords = ["embeddings", "knowledge-graph", "rdf2vec", "word2vec"]
classifiers = [
    "Development Status :: 3 - Alpha",
    "Intended Audience :: Developers",
    "Operating System :: OS Independent",
    "Programming Language :: Python :: 3.7",
    "Programming Language :: Python :: 3.8",
    "Programming Language :: Python :: 3.9",
    "Topic :: Software Development :: Build Tools"
]
include = [
    "LICENSE",
    "README.rst",
    "CONTRIBUTORS.rst",
    "CODE_OF_CONDUCT.rst",
]

[tool.poetry.dependencies]
python = ">=3.8,<4.0"
attrs = "^21.2.0"
cachetools = "^5.0.0"
gensim = "^4.0.1"
matplotlib = "^3.4.2"
networkx = "^2.8"
nest_asyncio = "^1.5.4"
nest-asyncio = "^1.5.1"
numpy = "^1.22.3"
pandas = "^1.4.2"
python-Levenshtein = "^0.12.2"
python-louvain = "^0.16"
rdflib = "^6.1.1"
scikit-learn = "^1.0.2"
tomlkit = ">=0.10.2,<0.12.0"
torch = "^1.8.1"
tqdm = "^4.61.0"
aiohttp = "^3.8.1"

[tool.poetry.dev-dependencies]
black = "^22.3.0"
codecov = "^2.1.9"
doc8 = "^0.11.2"
flake8 = "^4.0.1"
flask = "^2.1.2"
isort = "^5.4.2"
mypy = "^0.950"
pre-commit = "^2.19.0"
pytest = "^7.0.2"
pytest-cov = "^3.0.0"
<<<<<<< HEAD
sphinx = "^5.0.0"
sphinx-autodoc-typehints = "^1.18.2"
=======
sphinx = "^5.0.1"
sphinx-autodoc-typehints = "^1.11.0"
>>>>>>> b63c22db
sphinx-rtd-theme = "^1.0.0"
sphinxcontrib-apidoc = "^0.3.0"
towncrier = "^21.9.0"
tox = "^3.19.0"
yamllint = "^1.24.2"

[tool.poetry.extras]
docs = [
    "gensim",
    "rdflib",
    "scikit-learn",
    "sphinx",
    "sphinx-autodoc-typehints",
    "sphinx-rtd-theme",
    "sphinxcontrib-apidoc",
]
lint = ["black", "doc8", "flake8", "isort", "mypy", "yamllint"]
tests = [
    "aiohttp",
    "codecov",
    "gensim",
    "nest-asyncio",
    "numpy",
    "pandas",
    "pytest",
    "pytest-cov",
    "rdflib",
]

[tool.poetry.urls]
"Bug Tracker" = "https://github.com/IBCNServices/pyRDF2Vec/issues"

[tool.black]
line-length = 79
target-version = ['py38']
include = '\.pyi?$'
exclude = '''
/(
    \.eggs
  | \.git
  | \.tox
  | _build
  | build
  | dist
  | env
)/
'''

[tool.towncrier]
package = "pyrdf2vec"
filename = "CHANGELOG.rst"
template = "changelog.d/_template.rst"
issue_format = "`#{issue} <https://github.com/IBCNServices/pyRDF2Vec/issues/{issue}>`_"
directory = "changelog.d"
title_format = "{version} ({project_date})"
underlines = ["-", "^"]

    [[tool.towncrier.type]]
    directory = "bugfix"
    name = "Bug Fixes"
    showcontent = true

    [[tool.towncrier.type]]
    directory = "feature"
    name = "Features"
    showcontent = true

    [[tool.towncrier.type]]
    directory = "doc"
    name = "Improved Documentation"
    showcontent = true

[tool.tox]
legacy_tox_ini = """
[tox]
envlist =
    docs
    py{37,38,39}
    lint
    tests
isolated_build = True

[testenv:changelog]
description = Displays the news fragments of the CHANGELOG file
deps = towncrier
skip_install = true
commands = towncrier --draft

[testenv:docs]
description = Builds documentation (HTML) with Sphinx.
deps =
    gensim
    rdflib
    scikit-learn
    sphinx
    sphinx-autodoc-typehints
    sphinx-rtd-theme
    sphinxcontrib-apidoc
    tomlkit
commands =
    sphinx-build -n -T docs docs/_build/html
    python -m doctest README.rst

[testenv:lint]
description = Checks the code style.
deps = pre-commit
skip_install = true
commands = pre-commit run --all-files

[testenv:tests]
description = Runs unit tests and performs coverage.
deps =
    aiohttp
    codecov
    gensim
    nest-asyncio
    numpy
    pandas
    pytest
    pytest-cov
    pytest-xdist
    rdflib
    scikit-learn
commands = pytest --cov=pyrdf2vec --cov-report=xml tests
"""<|MERGE_RESOLUTION|>--- conflicted
+++ resolved
@@ -70,13 +70,8 @@
 pre-commit = "^2.19.0"
 pytest = "^7.0.2"
 pytest-cov = "^3.0.0"
-<<<<<<< HEAD
-sphinx = "^5.0.0"
-sphinx-autodoc-typehints = "^1.18.2"
-=======
 sphinx = "^5.0.1"
 sphinx-autodoc-typehints = "^1.11.0"
->>>>>>> b63c22db
 sphinx-rtd-theme = "^1.0.0"
 sphinxcontrib-apidoc = "^0.3.0"
 towncrier = "^21.9.0"
