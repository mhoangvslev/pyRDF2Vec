import itertools
from typing import Dict, List, Optional, Set, Tuple

import attr

from pyrdf2vec.graphs import KG, Vertex
from pyrdf2vec.typings import EntityWalks, SWalk, Walk
from pyrdf2vec.walkers import RandomWalker


@attr.s
class NGramWalker(RandomWalker):
    """Walker that relabels the N-grams in random walks to define a mapping
    from one-to-many.
    The intuition behind this is that the predecessors of a node that two
    different walks have in common can be different.
<<<<<<< HEAD

=======
>>>>>>> 0a00bdc2
    Attributes:
        _is_support_remote: True if the walking strategy can be used with a
            remote Knowledge Graph, False Otherwise
            Defaults to True.
        _n_gram_map: Stores the mapping of N-gram.
            Defaults to {}.
        grams: The N-gram to relabel.
            Defaults to 3.
        kg: The global KG used later on for the worker process.
            Defaults to None.
        max_depth: The maximum depth of one walk.
        max_walks: The maximum number of walks per entity.
            Defaults to None.
        random_state: The random state to use to keep random determinism with
            the walking strategy.
            Defaults to None.
        sampler: The sampling strategy.
            Defaults to UniformSampler.
        wildcards: The wildcards to be used to match sub-sequences with small
            differences to be mapped onto the same label.
            Defaults to None.
        with_reverse: True to extracts children's and parents' walks from the
            root, creating (max_walks * max_walks) more walks of 2 * depth,
            False otherwise.
            Defaults to False.
<<<<<<< HEAD

=======
>>>>>>> 0a00bdc2
    """

    grams = attr.ib(
        kw_only=True,
        default=3,
        type=int,
        validator=attr.validators.instance_of(int),
    )

    wildcards = attr.ib(
        kw_only=True,
        default=None,
        type=Optional[list],
        validator=attr.validators.optional(attr.validators.instance_of(list)),
    )

    _n_gram_map = attr.ib(
        init=False, repr=False, type=Dict[Tuple, str], factory=dict
    )

    def _take_n_grams(self, walk: Walk) -> List[str]:
        """Takes the N-Grams.

        Args:
            walk: The walk.

        Returns:
            The N-Grams.

        """
        n_gram_walk = []
        for i, hop in enumerate(walk):
            if i == 0 or i % 2 == 1 or i < self.grams:
                n_gram_walk.append(hop.name)
            else:
                n_gram = tuple(
                    walk[j].name
                    for j in range(max(0, i - (self.grams - 1)), i + 1)
                )
                if n_gram not in self._n_gram_map:
                    self._n_gram_map[n_gram] = str(len(self._n_gram_map))
                n_gram_walk.append(self._n_gram_map[n_gram])
        return n_gram_walk

    def _extract(self, kg: KG, instance: Vertex) -> EntityWalks:
        """Extracts walks rooted at the provided entities which are then each
        transformed into a numerical representation.

        Args:
            kg: The Knowledge Graph.
            instance: The instance to be extracted from the Knowledge Graph.

        Returns:
            The 2D matrix with its number of rows equal to the number of
            provided entities; number of column equal to the embedding size.

        """
        canonical_walks: Set[SWalk] = set()
        for walk in self.extract_walks(kg, instance):
            canonical_walks.add(tuple(self._take_n_grams(walk)))

            # Introduce wild-cards and re-calculate n-grams
            if self.wildcards is None:
                continue

            for wildcard in self.wildcards:
                for idx in itertools.combinations(
                    range(1, len(walk)), wildcard
                ):
                    new_walk = list(walk).copy()
                    for ix in idx:
                        new_walk[ix] = Vertex("*")
                    canonical_walks.add(
                        tuple(self._take_n_grams(new_walk))  # type: ignore
                    )
        return {instance.name: list(canonical_walks)}<|MERGE_RESOLUTION|>--- conflicted
+++ resolved
@@ -12,12 +12,10 @@
 class NGramWalker(RandomWalker):
     """Walker that relabels the N-grams in random walks to define a mapping
     from one-to-many.
+
     The intuition behind this is that the predecessors of a node that two
     different walks have in common can be different.
-<<<<<<< HEAD
 
-=======
->>>>>>> 0a00bdc2
     Attributes:
         _is_support_remote: True if the walking strategy can be used with a
             remote Knowledge Graph, False Otherwise
@@ -43,10 +41,7 @@
             root, creating (max_walks * max_walks) more walks of 2 * depth,
             False otherwise.
             Defaults to False.
-<<<<<<< HEAD
 
-=======
->>>>>>> 0a00bdc2
     """
 
     grams = attr.ib(
